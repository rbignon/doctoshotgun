--- conflicted
+++ resolved
@@ -223,7 +223,10 @@
             return False
 
         for place in self.page.get_places():
-            if not check_zip or place['zipcode'].lower() == check_zip:
+            print(bool(check_zip))
+            print(place['zipcode'].lower())
+
+            if place['city'].lower() not in check_zip or place['zipcode'].lower() in check_zip[place['city'].lower()]:
                 log('Looking for slots in place %s', place['name'])
                 practice_id = place['practice_ids'][0]
                 agenda_ids = center_page.get_agenda_ids(motive_id, practice_id)
@@ -355,14 +358,6 @@
         parser.add_argument('username', help='Doctolib username')
         parser.add_argument('password', nargs='?', help='Doctolib password')
         args = parser.parse_args()
-
-        reg_zipcode = re.match('([0-9]*)-([a-z]*)', args.city)
-        if reg_zipcode :
-            check_zip = reg_zipcode[1]
-            check_city= reg_zipcode[2]  
-        else :
-            check_zip =""
-            check_city = args.city 
 
         if args.debug:
             logging.basicConfig(level=logging.DEBUG)
@@ -394,17 +389,30 @@
         else:
             docto.patient = patients[0]
 
-        cities = args.city.lower().split(',')
+        input_cities = args.city.lower().split(',')
+        cities = []
+        check_zip = {}
+        for city in input_cities :
+            reg_zipcode = re.match('([0-9]*)-([a-z]*)', city)
+            if reg_zipcode :
+                cities.append(reg_zipcode[2].lower())
+                if reg_zipcode[2].lower() in check_zip:
+                    check_zip[reg_zipcode[2].lower()].append(reg_zipcode[1])
+                else:
+                    check_zip[reg_zipcode[2].lower()] = [reg_zipcode[1]]
+            else :
+                cities.append(city.lower())
+
+        #TODO : Delete
+        print(cities)
+        print(check_zip)
+        
         while True:
-<<<<<<< HEAD
-            for center in docto.find_centers(args.city):
-                if center['city'].lower() != check_city:
+            for center in docto.find_centers(cities):
+                print(center)
+                if center['city'].lower() not in cities:
                     continue
-                elif check_zip and center['zipcode'].lower() != check_zip :
-=======
-            for center in docto.find_centers(cities):
-                if center['city'].lower() not in cities:
->>>>>>> e0abfb05
+                elif center['city'].lower() in check_zip and center['zipcode'].lower() not in check_zip[center['city'].lower()]:
                     continue
 
                 log('Trying to find a slot in %s', center['name_with_title'])
