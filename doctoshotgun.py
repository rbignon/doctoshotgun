#!/usr/bin/env python3
import sys
import re
import logging
import tempfile
from time import sleep
import json
from urllib.parse import urlparse
import datetime
import argparse
import getpass
import unicodedata

from dateutil.parser import parse as parse_date
from dateutil.relativedelta import relativedelta

import cloudscraper
from termcolor import colored

from woob.browser.exceptions import ClientError, ServerError
from woob.browser.browsers import LoginBrowser
from woob.browser.url import URL
from woob.browser.pages import JsonPage, HTMLPage


def log(text, *args):
    args = (colored(arg, 'yellow') for arg in args)
    text = text % tuple(args)
    print(colored(':::', 'magenta'), text)


class Session(cloudscraper.CloudScraper):
    def send(self, *args, **kwargs):
        callback = kwargs.pop('callback', lambda future, response: response)
        is_async = kwargs.pop('is_async', False)

        if is_async:
            raise ValueError('Async requests are not supported')

        resp = super().send(*args, **kwargs)

        return callback(self, resp)


class LoginPage(JsonPage):
    pass


class CentersPage(HTMLPage):
    def iter_centers_ids(self):
        for div in self.doc.xpath('//div[@class="js-dl-search-results-calendar"]'):
            data = json.loads(div.attrib['data-props'])
            yield data['searchResultId']


class CenterResultPage(JsonPage):
    pass


class CenterPage(HTMLPage):
    pass


class CenterBookingPage(JsonPage):
    def find_motive(self, regex):
        for s in self.doc['data']['visit_motives']:
            if re.search(regex, s['name']):
                return s['id']

        return None

    def get_motives(self):
        return [s['name'] for s in self.doc['data']['visit_motives']]

    def get_places(self):
        return self.doc['data']['places']

    def get_practice(self):
        return self.doc['data']['places'][0]['practice_ids'][0]

    def get_agenda_ids(self, motive_id, practice_id=None):
        agenda_ids = []
        for a in self.doc['data']['agendas']:
            if motive_id in a['visit_motive_ids'] and \
               not a['booking_disabled'] and \
               (not practice_id or a['practice_id'] == practice_id):
                agenda_ids.append(str(a['id']))

        return agenda_ids

    def get_profile_id(self):
        return self.doc['data']['profile']['id']


class AvailabilitiesPage(JsonPage):
    def find_best_slot(self, limit=True):
        for a in self.doc['availabilities']:
            if limit and parse_date(a['date']).date() > datetime.date.today() + relativedelta(days=1):
                continue

            if len(a['slots']) == 0:
                continue
            return a['slots'][-1]


class AppointmentPage(JsonPage):
    def get_error(self):
        return self.doc['error']

    def is_error(self):
        return 'error' in self.doc


class AppointmentEditPage(JsonPage):
    def get_custom_fields(self):
        for field in self.doc['appointment']['custom_fields']:
            if field['required']:
                yield field


class AppointmentPostPage(JsonPage):
    pass


class MasterPatientPage(JsonPage):
    def get_patients(self):
        return self.doc

    def get_name(self):
        return '%s %s' % (self.doc[0]['first_name'], self.doc[0]['last_name'])


class Doctolib(LoginBrowser):
    BASEURL = 'https://www.doctolib.fr'

    login = URL('/login.json', LoginPage)
    centers = URL(r'/vaccination-covid-19/(?P<where>\w+)', CentersPage)
    center_result = URL(r'/search_results/(?P<id>\d+).json', CenterResultPage)
    center = URL(r'/centre-de-sante/.*', CenterPage)
    center_booking = URL(r'/booking/(?P<center_id>.+).json', CenterBookingPage)
    availabilities = URL(r'/availabilities.json', AvailabilitiesPage)
    second_shot_availabilities = URL(r'/second_shot_availabilities.json', AvailabilitiesPage)
    appointment = URL(r'/appointments.json', AppointmentPage)
    appointment_edit = URL(r'/appointments/(?P<id>.+)/edit.json', AppointmentEditPage)
    appointment_post = URL(r'/appointments/(?P<id>.+).json', AppointmentPostPage)
    master_patient = URL(r'/account/master_patients.json', MasterPatientPage)

    def _setup_session(self, profile):
        session = Session()

        session.hooks['response'].append(self.set_normalized_url)
        if self.responses_dirname is not None:
            session.hooks['response'].append(self.save_response)

        self.session = session


    def __init__(self, *args, **kwargs):
        super().__init__(*args, **kwargs)
        self.session.headers['sec-fetch-dest'] = 'document'
        self.session.headers['sec-fetch-mode'] = 'navigate'
        self.session.headers['sec-fetch-site'] = 'same-origin'
        self.session.headers['User-Agent'] = 'Mozilla/5.0 (X11; Linux x86_64) AppleWebKit/537.36 (KHTML, like Gecko) Chrome/89.0.4389.114 Safari/537.36'

        self._logged = False
        self.patient = None

    @property
    def logged(self):
        return self._logged

    def do_login(self):
        self.open('https://www.doctolib.fr/sessions/new')
        try:
            self.login.go(json={'kind': 'patient',
                                'username': self.username,
                                'password': self.password,
                                'remember': True,
                                'remember_username': True})
        except ClientError:
            return False

        return True

    def find_centers(self, where):
        for city in where:
            try:
                self.centers.go(where=city, params={'ref_visit_motive_ids[]': ['6970', '7005']})
            except ServerError as e:
                if e.response.status_code in [503]:
                    return None
                else:
                    raise e

            for i in self.page.iter_centers_ids():
                page = self.center_result.open(id=i, params={'limit': '4', 'ref_visit_motive_ids[]': ['6970', '7005'], 'speciality_id': '5494', 'search_result_format': 'json'})
                # XXX return all pages even if there are no indicated availabilities.
                #for a in page.doc['availabilities']:
                #    if len(a['slots']) > 0:
                #        yield page.doc['search_result']
                try:
                    yield page.doc['search_result']
                except KeyError:
                    pass

    def get_patients(self):
        self.master_patient.go()

        return self.page.get_patients()

    def normalize(self, string):
        nfkd = unicodedata.normalize('NFKD', string)
        normalized = u"".join([c for c in nfkd if not unicodedata.combining(c)])
        normalized = re.sub(r'\W', '-', normalized)
        return normalized.lower()

    def try_to_book(self, center, check_zip):
        self.open(center['url'])
        p = urlparse(center['url'])
        center_id = p.path.split('/')[-1]

        center_page = self.center_booking.go(center_id=center_id)
        profile_id = self.page.get_profile_id()
        motive_id = self.page.find_motive(r'1re.*(Pfizer|Moderna)')

        if not motive_id:
            log('Unable to find ARNm motive')
            log('Motives: %s', ', '.join(self.page.get_motives()))
            return False

        for place in self.page.get_places():

            if place['city'].lower() not in check_zip or place['zipcode'].lower() in check_zip[place['city'].lower()]:
                log('Looking for slots in place %s', place['name'])
                practice_id = place['practice_ids'][0]
                agenda_ids = center_page.get_agenda_ids(motive_id, practice_id)
                if len(agenda_ids) == 0:
                    # do not filter to give a chance
                    agenda_ids = center_page.get_agenda_ids(motive_id)

                if self.try_to_book_place(profile_id, motive_id, practice_id, agenda_ids):
                    return True

        return False

    def try_to_book_place(self, profile_id, motive_id, practice_id, agenda_ids):
        date = datetime.date.today().strftime('%Y-%m-%d')
        while date is not None:
            self.availabilities.go(params={'start_date': date,
                                           'visit_motive_ids': motive_id,
                                           'agenda_ids': '-'.join(agenda_ids),
                                           'insurance_sector': 'public',
                                           'practice_ids': practice_id,
                                           'destroy_temporary': 'true',
                                           'limit': 3})
            if 'next_slot' in self.page.doc:
                date = self.page.doc['next_slot']
            else:
                date = None

        if len(self.page.doc['availabilities']) == 0:
            log('No availabilities in this center')
            return False

        slot = self.page.find_best_slot()
        if not slot:
            log('First slot not found :(')
            return False
        if type(slot) != dict:
            log('Error while fetching first slot.')
            return False

        log('Best slot found: %s', parse_date(slot['start_date']).strftime('%c'))

        appointment = {'profile_id':    profile_id,
                       'source_action': 'profile',
                       'start_date':    slot['start_date'],
                       'visit_motive_ids': str(motive_id),
                      }

        data = {'agenda_ids': '-'.join(agenda_ids),
                'appointment': appointment,
                'practice_ids': [practice_id]}

        headers = {
                   'content-type': 'application/json',
                  }
        self.appointment.go(data=json.dumps(data), headers=headers)

        if self.page.is_error():
            log('Appointment not available anymore :( %s', self.page.get_error())
            return False

        self.second_shot_availabilities.go(params={'start_date': slot['steps'][1]['start_date'].split('T')[0],
                                                   'visit_motive_ids': motive_id,
                                                   'agenda_ids': '-'.join(agenda_ids),
                                                   'first_slot': slot['start_date'],
                                                   'insurance_sector': 'public',
                                                   'practice_ids': practice_id,
                                                   'limit': 3})

        second_slot = self.page.find_best_slot(limit=False)
        if not second_slot:
            log('No second shot found')
            return False

        log('Second shot: %s', parse_date(second_slot['start_date']).strftime('%c'))

        data['second_slot'] = second_slot['start_date']
        self.appointment.go(data=json.dumps(data), headers=headers)

        if self.page.is_error():
            log('Appointment not available anymore :( %s', self.page.get_error())
            return False

        a_id = self.page.doc['id']

        self.appointment_edit.go(id=a_id)

        log('Booking for %s %s...', self.patient['first_name'], self.patient['last_name'])

        self.appointment_edit.go(id=a_id, params={'master_patient_id': self.patient['id']})

        custom_fields = {}
        for field in self.page.get_custom_fields():
            if field['id'] == 'cov19':
                value = 'Non'
            elif field['placeholder']:
                value = field['placeholder']
            else:
                print('%s (%s):' % (field['label'], field['placeholder']), end=' ', flush=True)
                value = sys.stdin.readline().strip()

            custom_fields[field['id']] = value

        data = {'appointment': {'custom_fields_values': custom_fields,
                                'new_patient': True,
                                'qualification_answers': {},
                                'referrer_id': None,
                               },
                'bypass_mandatory_relative_contact_info': False,
                'email': None,
                'master_patient': self.patient,
                'new_patient': True,
                'patient': None,
                'phone_number': None,
               }

        self.appointment_post.go(id=a_id, data=json.dumps(data), headers=headers, method='PUT')

        if 'redirection' in self.page.doc:
            log('Go on %s to complete', 'https://www.doctolib.fr' + self.page.doc['redirection'])

        self.appointment_post.go(id=a_id)

        log('Booking status: %s', self.page.doc['confirmed'])

        return self.page.doc['confirmed']

class Application:
    def main(self):
        parser = argparse.ArgumentParser(description="Book a vaccine slot on Doctolib")
        parser.add_argument('--debug', '-d', action='store_true', help='show debug information')
<<<<<<< HEAD
        parser.add_argument('city', help='city where to book. You can look for multiple cities by add several cities, separated by commas. You can specify a zipcode for a city (in paris for instance) following this format : 75001-paris ')
=======
        parser.add_argument('--patient', '-p', type=int, default=-1, help='give patient ID')
        parser.add_argument('--center', '-c', action='append', help='filter centers')
        parser.add_argument('city', help='city where to book')
>>>>>>> 80b8d876
        parser.add_argument('username', help='Doctolib username')
        parser.add_argument('password', nargs='?', help='Doctolib password')
        args = parser.parse_args()

        if args.debug:
            logging.basicConfig(level=logging.DEBUG)
            responses_dirname = tempfile.mkdtemp(prefix='woob_session_')
        else:
            responses_dirname = None

        if not args.password:
            args.password = getpass.getpass()

        docto = Doctolib(args.username, args.password, responses_dirname=responses_dirname)
        if not docto.do_login():
            print('Wrong login/password')
            return 1

        patients = docto.get_patients()
        if len(patients) == 0:
            print("It seems that you don't have any Patient registered in your Doctolib account. Please fill your Patient data on Doctolib Website.")
            return 1
        if args.patient >= 0 and args.patient < len(patients):
            docto.patient = patients[args.patient]
        elif len(patients) > 1:
            print('Available patients are:')
            for i, patient in enumerate(patients):
                print('* [%s] %s %s' % (i, patient['first_name'], patient['last_name']))
            while True:
                print('For which patient do you want to book a slot?', end=' ', flush=True)
                try:
                    docto.patient = patients[int(sys.stdin.readline().strip())]
                except (ValueError, IndexError):
                    continue
                else:
                    break
        else:
            docto.patient = patients[0]

<<<<<<< HEAD
        input_cities = args.city.lower().split(',')
        cities = []
        check_zip = {}
        for city in input_cities :
            reg_zipcode = re.match('([0-9]*)-([a-z]*)', city)
            if reg_zipcode :
                cities.append(reg_zipcode[2].lower())
                if reg_zipcode[2].lower() in check_zip:
                    check_zip[reg_zipcode[2].lower()].append(reg_zipcode[1])
                else:
                    check_zip[reg_zipcode[2].lower()] = [reg_zipcode[1]]
            else :
                cities.append(city.lower())

        while True:
            for center in docto.find_centers(cities):
                if center['city'].lower() not in cities:
                    continue
                elif center['city'].lower() in check_zip and center['zipcode'].lower() not in check_zip[center['city'].lower()]:
                    continue
=======
        log('Looking for vaccine slots for %s %s', docto.patient['first_name'], docto.patient['last_name'])
        cities = [docto.normalize(city) for city in args.city.split(',')]

        while True:
            for center in docto.find_centers(cities):
                if args.center:
                    if center['name_with_title'] not in args.center:
                        logging.debug("Skipping center '%s'", center['name_with_title'])
                        continue
                else:
                    if docto.normalize(center['city']) not in cities:
                        logging.debug("Skipping city '%(city)s' %(name_with_title)s", center)
                        continue
>>>>>>> 80b8d876

                log('Trying to find a slot in %s', center['name_with_title'])

                if docto.try_to_book(center,check_zip):
                    log('Booked!')
                    return 0

                log('Fail, try next center...')
                sleep(1)

            sleep(5)

        return 0


if __name__ == '__main__':
    try:
        sys.exit(Application().main())
    except KeyboardInterrupt:
        print('Abort.')
        sys.exit(1)<|MERGE_RESOLUTION|>--- conflicted
+++ resolved
@@ -361,13 +361,9 @@
     def main(self):
         parser = argparse.ArgumentParser(description="Book a vaccine slot on Doctolib")
         parser.add_argument('--debug', '-d', action='store_true', help='show debug information')
-<<<<<<< HEAD
-        parser.add_argument('city', help='city where to book. You can look for multiple cities by add several cities, separated by commas. You can specify a zipcode for a city (in paris for instance) following this format : 75001-paris ')
-=======
         parser.add_argument('--patient', '-p', type=int, default=-1, help='give patient ID')
         parser.add_argument('--center', '-c', action='append', help='filter centers')
-        parser.add_argument('city', help='city where to book')
->>>>>>> 80b8d876
+        parser.add_argument('city', help='city where to book. You can look for multiple cities by add several cities, separated by commas. You can specify a zipcode for a city (in paris for instance) following this format : 75001-paris ')
         parser.add_argument('username', help='Doctolib username')
         parser.add_argument('password', nargs='?', help='Doctolib password')
         args = parser.parse_args()
@@ -407,30 +403,21 @@
         else:
             docto.patient = patients[0]
 
-<<<<<<< HEAD
-        input_cities = args.city.lower().split(',')
+        log('Looking for vaccine slots for %s %s', docto.patient['first_name'], docto.patient['last_name'])
+        input_cities = [docto.normalize(city) for city in args.city.split(',')]
         cities = []
         check_zip = {}
+
         for city in input_cities :
             reg_zipcode = re.match('([0-9]*)-([a-z]*)', city)
-            if reg_zipcode :
-                cities.append(reg_zipcode[2].lower())
-                if reg_zipcode[2].lower() in check_zip:
-                    check_zip[reg_zipcode[2].lower()].append(reg_zipcode[1])
+            if reg_zipcode : 
+                cities.append(docto.normalize(reg_zipcode[2]))
+                if docto.normalize(reg_zipcode[2]) in check_zip:
+                    check_zip[docto.normalize(reg_zipcode[2])].append(reg_zipcode[1])
                 else:
-                    check_zip[reg_zipcode[2].lower()] = [reg_zipcode[1]]
+                    check_zip[docto.normalize(reg_zipcode[2])] = [reg_zipcode[1]]
             else :
-                cities.append(city.lower())
-
-        while True:
-            for center in docto.find_centers(cities):
-                if center['city'].lower() not in cities:
-                    continue
-                elif center['city'].lower() in check_zip and center['zipcode'].lower() not in check_zip[center['city'].lower()]:
-                    continue
-=======
-        log('Looking for vaccine slots for %s %s', docto.patient['first_name'], docto.patient['last_name'])
-        cities = [docto.normalize(city) for city in args.city.split(',')]
+                cities.append(docto.normalize(city))
 
         while True:
             for center in docto.find_centers(cities):
@@ -442,7 +429,10 @@
                     if docto.normalize(center['city']) not in cities:
                         logging.debug("Skipping city '%(city)s' %(name_with_title)s", center)
                         continue
->>>>>>> 80b8d876
+                    elif docto.normalize(center['city']) in check_zip and center['zipcode'] not in check_zip[docto.normalize(center['city'])]:
+                        logging.debug("Skipping city '%(city)s' with zipcode '%(zipcode)s' %(name_with_title)s", center)
+                        continue
+
 
                 log('Trying to find a slot in %s', center['name_with_title'])
 
@@ -456,7 +446,6 @@
             sleep(5)
 
         return 0
-
 
 if __name__ == '__main__':
     try:
