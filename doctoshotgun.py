--- conflicted
+++ resolved
@@ -392,15 +392,12 @@
         else:
             docto.patient = patients[0]
 
-        cities = args.city.lower().split(',')
+        cities = (args.city).split(',')
+        for i, city in enumerate(cities):
+            cities[i] = docto.normalize(city)
         while True:
-<<<<<<< HEAD
-            for center in docto.find_centers(docto.normalize(args.city)):
-                if docto.normalize(center['city']) != docto.normalize(args.city):
-=======
             for center in docto.find_centers(cities):
-                if center['city'].lower() not in cities:
->>>>>>> e0abfb05
+                if docto.normalize(center['city']) not in cities:
                     continue
 
                 log('Trying to find a slot in %s', center['name_with_title'])
