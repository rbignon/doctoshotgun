--- conflicted
+++ resolved
@@ -108,15 +108,9 @@
 
 
 class AvailabilitiesPage(JsonPage):
-<<<<<<< HEAD
-    def find_best_slot(self, limit=True, time_window=1):
-        for a in self.doc['availabilities']:
-            if limit and parse_date(a['date']).date() > datetime.date.today() + relativedelta(days=time_window):
-=======
     def find_best_slot(self, time_window=1):
         for a in self.doc['availabilities']:
             if time_window and parse_date(a['date']).date() > datetime.date.today() + relativedelta(days=time_window):
->>>>>>> 8c399c81
                 continue
 
             if len(a['slots']) == 0:
@@ -412,11 +406,7 @@
         parser.add_argument('--pfizer', '-z', action='store_true', help='select only Pfizer vaccine')
         parser.add_argument('--moderna', '-m', action='store_true', help='select only Moderna vaccine')
         parser.add_argument('--patient', '-p', type=int, default=-1, help='give patient ID')
-<<<<<<< HEAD
-        parser.add_argument('--time-window', '-t', type=int, default=1, help='set how many next days the script look for slots (default = 1)')
-=======
         parser.add_argument('--time-window', '-t', type=int, default=7, help='set how many next days the script look for slots (default = 7)')
->>>>>>> 8c399c81
         parser.add_argument('--center', '-c', action='append', help='filter centers')
         parser.add_argument('city', help='city where to book')
         parser.add_argument('username', help='Doctolib username')
@@ -486,10 +476,6 @@
                             logging.debug("Skipping city '%(city)s' %(name_with_title)s", center)
                             continue
 
-<<<<<<< HEAD
-                if docto.try_to_book(center, args.time_window):
-=======
->>>>>>> 8c399c81
                     log('')
                     log('Center %s:', center['name_with_title'])
 
