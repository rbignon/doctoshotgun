#!/usr/bin/env python3
import sys
import re
import logging
import tempfile
from time import sleep
import json
from urllib.parse import urlparse
import datetime
import argparse
import getpass
import unicodedata

from dateutil.parser import parse as parse_date
from dateutil.relativedelta import relativedelta

import cloudscraper
from termcolor import colored

from woob.browser.exceptions import ClientError, ServerError
from woob.browser.browsers import LoginBrowser
from woob.browser.url import URL
from woob.browser.pages import JsonPage, HTMLPage
from woob.tools.log import createColoredFormatter

try:
    from playsound import playsound as _playsound, PlaysoundException
    def playsound(*args):
        try:
            return _playsound(*args)
        except (PlaysoundException,ModuleNotFoundError):
            pass # do not crash if, for one reason or another, something wrong happens
except ImportError:
    def playsound(*args):
        pass

def log(text, *args, **kwargs):
    args = (colored(arg, 'yellow') for arg in args)
    if 'color' in kwargs:
        text = colored(text, kwargs.pop('color'))
    text = text % tuple(args)
    print(text, **kwargs)


class Session(cloudscraper.CloudScraper):
    def send(self, *args, **kwargs):
        callback = kwargs.pop('callback', lambda future, response: response)
        is_async = kwargs.pop('is_async', False)

        if is_async:
            raise ValueError('Async requests are not supported')

        resp = super().send(*args, **kwargs)

        return callback(self, resp)


class LoginPage(JsonPage):
    pass


class CentersPage(HTMLPage):
    def iter_centers_ids(self):
        for div in self.doc.xpath('//div[@class="js-dl-search-results-calendar"]'):
            data = json.loads(div.attrib['data-props'])
            yield data['searchResultId']


class CenterResultPage(JsonPage):
    pass


class CenterPage(HTMLPage):
    pass


class CenterBookingPage(JsonPage):
    def find_motive(self, regex):
        for s in self.doc['data']['visit_motives']:
            if re.search(regex, s['name']):
                return s['id']

        return None

    def get_motives(self):
        return [s['name'] for s in self.doc['data']['visit_motives']]

    def get_places(self):
        return self.doc['data']['places']

    def get_practice(self):
        return self.doc['data']['places'][0]['practice_ids'][0]

    def get_agenda_ids(self, motive_id, practice_id=None):
        agenda_ids = []
        for a in self.doc['data']['agendas']:
            if motive_id in a['visit_motive_ids'] and \
               not a['booking_disabled'] and \
               (not practice_id or a['practice_id'] == practice_id):
                agenda_ids.append(str(a['id']))

        return agenda_ids

    def get_profile_id(self):
        return self.doc['data']['profile']['id']


class AvailabilitiesPage(JsonPage):
    def find_best_slot(self, limit=True, time_window=1):
        for a in self.doc['availabilities']:
            if limit and parse_date(a['date']).date() > datetime.date.today() + relativedelta(days=time_window):
                continue

            if len(a['slots']) == 0:
                continue
            return a['slots'][-1]


class AppointmentPage(JsonPage):
    def get_error(self):
        return self.doc['error']

    def is_error(self):
        return 'error' in self.doc


class AppointmentEditPage(JsonPage):
    def get_custom_fields(self):
        for field in self.doc['appointment']['custom_fields']:
            if field['required']:
                yield field


class AppointmentPostPage(JsonPage):
    pass


class MasterPatientPage(JsonPage):
    def get_patients(self):
        return self.doc

    def get_name(self):
        return '%s %s' % (self.doc[0]['first_name'], self.doc[0]['last_name'])


class Doctolib(LoginBrowser):
    BASEURL = 'https://www.doctolib.fr'

    login = URL('/login.json', LoginPage)
    centers = URL(r'/vaccination-covid-19/(?P<where>\w+)', CentersPage)
    center_result = URL(r'/search_results/(?P<id>\d+).json', CenterResultPage)
    center = URL(r'/centre-de-sante/.*', CenterPage)
    center_booking = URL(r'/booking/(?P<center_id>.+).json', CenterBookingPage)
    availabilities = URL(r'/availabilities.json', AvailabilitiesPage)
    second_shot_availabilities = URL(r'/second_shot_availabilities.json', AvailabilitiesPage)
    appointment = URL(r'/appointments.json', AppointmentPage)
    appointment_edit = URL(r'/appointments/(?P<id>.+)/edit.json', AppointmentEditPage)
    appointment_post = URL(r'/appointments/(?P<id>.+).json', AppointmentPostPage)
    master_patient = URL(r'/account/master_patients.json', MasterPatientPage)

    def _setup_session(self, profile):
        session = Session()

        session.hooks['response'].append(self.set_normalized_url)
        if self.responses_dirname is not None:
            session.hooks['response'].append(self.save_response)

        self.session = session


    def __init__(self, *args, **kwargs):
        super().__init__(*args, **kwargs)
        self.session.headers['sec-fetch-dest'] = 'document'
        self.session.headers['sec-fetch-mode'] = 'navigate'
        self.session.headers['sec-fetch-site'] = 'same-origin'
        self.session.headers['User-Agent'] = 'Mozilla/5.0 (X11; Linux x86_64) AppleWebKit/537.36 (KHTML, like Gecko) Chrome/89.0.4389.114 Safari/537.36'

        self._logged = False
        self.patient = None

    @property
    def logged(self):
        return self._logged

    def do_login(self):
        self.open('https://www.doctolib.fr/sessions/new')
        try:
            self.login.go(json={'kind': 'patient',
                                'username': self.username,
                                'password': self.password,
                                'remember': True,
                                'remember_username': True})
        except ClientError:
            return False

        return True

    def find_centers(self, where, motives=('6970', '7005')):
        for city in where:
            try:
                self.centers.go(where=city, params={'ref_visit_motive_ids[]': motives})
            except ServerError as e:
                if e.response.status_code in [503]:
                    return None
                else:
                    raise e

            for i in self.page.iter_centers_ids():
                page = self.center_result.open(id=i, params={'limit': '4', 'ref_visit_motive_ids[]': motives, 'speciality_id': '5494', 'search_result_format': 'json'})
                # XXX return all pages even if there are no indicated availabilities.
                #for a in page.doc['availabilities']:
                #    if len(a['slots']) > 0:
                #        yield page.doc['search_result']
                try:
                    yield page.doc['search_result']
                except KeyError:
                    pass

    def get_patients(self):
        self.master_patient.go()

        return self.page.get_patients()

    def normalize(self, string):
        nfkd = unicodedata.normalize('NFKD', string)
        normalized = u"".join([c for c in nfkd if not unicodedata.combining(c)])
        normalized = re.sub(r'\W', '-', normalized)
        return normalized.lower()

    def try_to_book(self, center, time_window=1):
        self.open(center['url'])
        p = urlparse(center['url'])
        center_id = p.path.split('/')[-1]

        center_page = self.center_booking.go(center_id=center_id)
        profile_id = self.page.get_profile_id()
        motive_id = self.page.find_motive(r'1re.*(Pfizer|Moderna)')

        if not motive_id:
            log('Unable to find mRNA motive')
            log('Motives: %s', ', '.join(self.page.get_motives()))
            return False

        for place in self.page.get_places():
            log('– %s...', place['name'], end=' ', flush=True)
            practice_id = place['practice_ids'][0]
            agenda_ids = center_page.get_agenda_ids(motive_id, practice_id)
            if len(agenda_ids) == 0:
                # do not filter to give a chance
                agenda_ids = center_page.get_agenda_ids(motive_id)

            if self.try_to_book_place(profile_id, motive_id, practice_id, agenda_ids, time_window):
                return True

        return False

    def try_to_book_place(self, profile_id, motive_id, practice_id, agenda_ids, time_window=1):
        date = datetime.date.today().strftime('%Y-%m-%d')
        while date is not None:
            self.availabilities.go(params={'start_date': date,
                                           'visit_motive_ids': motive_id,
                                           'agenda_ids': '-'.join(agenda_ids),
                                           'insurance_sector': 'public',
                                           'practice_ids': practice_id,
                                           'destroy_temporary': 'true',
                                           'limit': 3})
            if 'next_slot' in self.page.doc:
                date = self.page.doc['next_slot']
            else:
                date = None

        if len(self.page.doc['availabilities']) == 0:
            log('no availabilities', color='red')
            return False

        slot = self.page.find_best_slot(time_window=time_window)
        if not slot:
            log('first slot not found :(', color='red')
            return False
        if type(slot) != dict:
            log('error while fetching first slot.', color='red')
            return False

        log('found!', color='green')
        log('  ├╴ Best slot found: %s', parse_date(slot['start_date']).strftime('%c'))

        appointment = {'profile_id':    profile_id,
                       'source_action': 'profile',
                       'start_date':    slot['start_date'],
                       'visit_motive_ids': str(motive_id),
                      }

        data = {'agenda_ids': '-'.join(agenda_ids),
                'appointment': appointment,
                'practice_ids': [practice_id]}

        headers = {
                   'content-type': 'application/json',
                  }
        self.appointment.go(data=json.dumps(data), headers=headers)

        if self.page.is_error():
            log('  └╴ Appointment not available anymore :( %s', self.page.get_error())
            return False

        playsound('ding.mp3')

        self.second_shot_availabilities.go(params={'start_date': slot['steps'][1]['start_date'].split('T')[0],
                                                   'visit_motive_ids': motive_id,
                                                   'agenda_ids': '-'.join(agenda_ids),
                                                   'first_slot': slot['start_date'],
                                                   'insurance_sector': 'public',
                                                   'practice_ids': practice_id,
                                                   'limit': 3})

        second_slot = self.page.find_best_slot(limit=False)
        if not second_slot:
            log('  └╴ No second shot found')
            return False

        log('  ├╴ Second shot: %s', parse_date(second_slot['start_date']).strftime('%c'))

        data['second_slot'] = second_slot['start_date']
        self.appointment.go(data=json.dumps(data), headers=headers)

        if self.page.is_error():
            log('  └╴ Appointment not available anymore :( %s', self.page.get_error())
            return False

        a_id = self.page.doc['id']

        self.appointment_edit.go(id=a_id)

        log('  ├╴ Booking for %s %s...', self.patient['first_name'], self.patient['last_name'])

        self.appointment_edit.go(id=a_id, params={'master_patient_id': self.patient['id']})

        custom_fields = {}
        for field in self.page.get_custom_fields():
            if field['id'] == 'cov19':
                value = 'Non'
            elif field['placeholder']:
                value = field['placeholder']
            else:
                print('%s (%s):' % (field['label'], field['placeholder']), end=' ', flush=True)
                value = sys.stdin.readline().strip()

            custom_fields[field['id']] = value

        data = {'appointment': {'custom_fields_values': custom_fields,
                                'new_patient': True,
                                'qualification_answers': {},
                                'referrer_id': None,
                               },
                'bypass_mandatory_relative_contact_info': False,
                'email': None,
                'master_patient': self.patient,
                'new_patient': True,
                'patient': None,
                'phone_number': None,
               }

        self.appointment_post.go(id=a_id, data=json.dumps(data), headers=headers, method='PUT')

        if 'redirection' in self.page.doc and not 'confirmed-appointment' in self.page.doc['redirection']:
            log('  ├╴ Open %s to complete', 'https://www.doctolib.fr' + self.page.doc['redirection'])

        self.appointment_post.go(id=a_id)

        log('  └╴ Booking status: %s', self.page.doc['confirmed'])

        return self.page.doc['confirmed']

class Application:
    vaccine_motives = {'6970': 'Pfizer',
                       '7005': 'Moderna',
                      }

    @classmethod
    def create_default_logger(cls):
        # stderr logger
        format = '%(asctime)s:%(levelname)s:%(name)s:' \
                 ':%(filename)s:%(lineno)d:%(funcName)s %(message)s'
        handler = logging.StreamHandler(sys.stderr)
        handler.setFormatter(createColoredFormatter(sys.stderr, format))
        return handler

    def setup_loggers(self, level):
        logging.root.handlers = []

        logging.root.setLevel(level)
        logging.root.addHandler(self.create_default_logger())

    def main(self):
        parser = argparse.ArgumentParser(description="Book a vaccine slot on Doctolib")
        parser.add_argument('--debug', '-d', action='store_true', help='show debug information')
        parser.add_argument('--pfizer', '-z', action='store_true', help='select only Pfizer vaccine')
        parser.add_argument('--moderna', '-m', action='store_true', help='select only Moderna vaccine')
        parser.add_argument('--patient', '-p', type=int, default=-1, help='give patient ID')
        parser.add_argument('--time-window', '-t', type=int, default=1, help='set how many next days the script look for slots (default = 1)')
        parser.add_argument('--center', '-c', action='append', help='filter centers')
        parser.add_argument('city', help='city where to book')
        parser.add_argument('username', help='Doctolib username')
        parser.add_argument('password', nargs='?', help='Doctolib password')
        args = parser.parse_args()

        if args.debug:
            responses_dirname = tempfile.mkdtemp(prefix='woob_session_')
            self.setup_loggers(logging.DEBUG)
        else:
            responses_dirname = None
            self.setup_loggers(logging.WARNING)

        if not args.password:
            args.password = getpass.getpass()

        docto = Doctolib(args.username, args.password, responses_dirname=responses_dirname)
        if not docto.do_login():
            print('Wrong login/password')
            return 1

        patients = docto.get_patients()
        if len(patients) == 0:
            print("It seems that you don't have any Patient registered in your Doctolib account. Please fill your Patient data on Doctolib Website.")
            return 1
        if args.patient >= 0 and args.patient < len(patients):
            docto.patient = patients[args.patient]
        elif len(patients) > 1:
            print('Available patients are:')
            for i, patient in enumerate(patients):
                print('* [%s] %s %s' % (i, patient['first_name'], patient['last_name']))
            while True:
                print('For which patient do you want to book a slot?', end=' ', flush=True)
                try:
                    docto.patient = patients[int(sys.stdin.readline().strip())]
                except (ValueError, IndexError):
                    continue
                else:
                    break
        else:
            docto.patient = patients[0]

<<<<<<< HEAD
        log('Starting to look for vaccine slots for %s %s in %s next day(s)...', docto.patient['first_name'], docto.patient['last_name'], args.time_window)
=======
        motives = []
        if not args.pfizer and not args.moderna:
            motives = ['6970', '7005']
        if args.pfizer:
            motives.append('6970')
        if args.moderna:
            motives.append('7005')

        vaccine_list = [self.vaccine_motives[motive] for motive in motives]

        log('Starting to look for vaccine slots for %s %s...', docto.patient['first_name'], docto.patient['last_name'])
        log('Vaccines: %s' % ', '.join(vaccine_list))
>>>>>>> 3f8bc966
        log('This may take a few minutes/hours, be patient!')
        cities = [docto.normalize(city) for city in args.city.split(',')]

        while True:
            for center in docto.find_centers(cities, motives):
                if args.center:
                    if center['name_with_title'] not in args.center:
                        logging.debug("Skipping center '%s'", center['name_with_title'])
                        continue
                else:
                    if docto.normalize(center['city']) not in cities:
                        logging.debug("Skipping city '%(city)s' %(name_with_title)s", center)
                        continue

                log('')
                log('Center %s:', center['name_with_title'])

                if docto.try_to_book(center, args.time_window):
                    log('')
                    log('💉 %s Congratulations.' % colored('Booked!', 'green', attrs=('bold',)))
                    return 0

                sleep(1)

            sleep(5)

        return 0


if __name__ == '__main__':
    try:
        sys.exit(Application().main())
    except KeyboardInterrupt:
        print('Abort.')
        sys.exit(1)<|MERGE_RESOLUTION|>--- conflicted
+++ resolved
@@ -440,9 +440,6 @@
         else:
             docto.patient = patients[0]
 
-<<<<<<< HEAD
-        log('Starting to look for vaccine slots for %s %s in %s next day(s)...', docto.patient['first_name'], docto.patient['last_name'], args.time_window)
-=======
         motives = []
         if not args.pfizer and not args.moderna:
             motives = ['6970', '7005']
@@ -453,9 +450,8 @@
 
         vaccine_list = [self.vaccine_motives[motive] for motive in motives]
 
-        log('Starting to look for vaccine slots for %s %s...', docto.patient['first_name'], docto.patient['last_name'])
+        log('Starting to look for vaccine slots for %s %s in %s next day(s)...', docto.patient['first_name'], docto.patient['last_name'], args.time_window)
         log('Vaccines: %s' % ', '.join(vaccine_list))
->>>>>>> 3f8bc966
         log('This may take a few minutes/hours, be patient!')
         cities = [docto.normalize(city) for city in args.city.split(',')]
 
