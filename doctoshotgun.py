#!/usr/bin/env python3
import sys
import re
import logging
import tempfile
from time import sleep
import json
from urllib.parse import urlparse
import datetime
import argparse
import getpass
import unicodedata

from dateutil.parser import parse as parse_date
from dateutil.relativedelta import relativedelta

import cloudscraper
from termcolor import colored

from woob.browser.exceptions import ClientError, ServerError
from woob.browser.browsers import LoginBrowser
from woob.browser.url import URL
from woob.browser.pages import JsonPage, HTMLPage


def log(text, *args):
    args = (colored(arg, 'yellow') for arg in args)
    text = text % tuple(args)
    print(colored(':::', 'magenta'), text)


class Session(cloudscraper.CloudScraper):
    def send(self, *args, **kwargs):
        callback = kwargs.pop('callback', lambda future, response: response)
        is_async = kwargs.pop('is_async', False)

        if is_async:
            raise ValueError('Async requests are not supported')

        resp = super().send(*args, **kwargs)

        return callback(self, resp)


class LoginPage(JsonPage):
    pass


class CentersPage(HTMLPage):
    def iter_centers_ids(self):
        for div in self.doc.xpath('//div[@class="js-dl-search-results-calendar"]'):
            data = json.loads(div.attrib['data-props'])
            yield data['searchResultId']


class CenterResultPage(JsonPage):
    pass


class CenterPage(HTMLPage):
    pass


class CenterBookingPage(JsonPage):
    def find_motive(self, regex):
        for s in self.doc['data']['visit_motives']:
            if re.search(regex, s['name']):
                return s['id']

        return None

    def get_motives(self):
        return [s['name'] for s in self.doc['data']['visit_motives']]

    def get_places(self):
        return self.doc['data']['places']

    def get_practice(self):
        return self.doc['data']['places'][0]['practice_ids'][0]

    def get_agenda_ids(self, motive_id, practice_id=None):
        agenda_ids = []
        for a in self.doc['data']['agendas']:
            if motive_id in a['visit_motive_ids'] and \
               not a['booking_disabled'] and \
               (not practice_id or a['practice_id'] == practice_id):
                agenda_ids.append(str(a['id']))

        return agenda_ids

    def get_profile_id(self):
        return self.doc['data']['profile']['id']


class AvailabilitiesPage(JsonPage):
    def find_best_slot(self, limit=True):
        for a in self.doc['availabilities']:
            if limit and parse_date(a['date']).date() > datetime.date.today() + relativedelta(days=1):
                continue

            if len(a['slots']) == 0:
                continue
            return a['slots'][-1]


class AppointmentPage(JsonPage):
    def get_error(self):
        return self.doc['error']

    def is_error(self):
        return 'error' in self.doc


class AppointmentEditPage(JsonPage):
    def get_custom_fields(self):
        for field in self.doc['appointment']['custom_fields']:
            if field['required']:
                yield field


class AppointmentPostPage(JsonPage):
    pass


class MasterPatientPage(JsonPage):
    def get_patients(self):
        return self.doc

    def get_name(self):
        return '%s %s' % (self.doc[0]['first_name'], self.doc[0]['last_name'])


class Doctolib(LoginBrowser):
    BASEURL = 'https://www.doctolib.fr'

    login = URL('/login.json', LoginPage)
    centers = URL(r'/vaccination-covid-19/(?P<where>\w+)', CentersPage)
    center_result = URL(r'/search_results/(?P<id>\d+).json', CenterResultPage)
    center = URL(r'/centre-de-sante/.*', CenterPage)
    center_booking = URL(r'/booking/(?P<center_id>.+).json', CenterBookingPage)
    availabilities = URL(r'/availabilities.json', AvailabilitiesPage)
    second_shot_availabilities = URL(r'/second_shot_availabilities.json', AvailabilitiesPage)
    appointment = URL(r'/appointments.json', AppointmentPage)
    appointment_edit = URL(r'/appointments/(?P<id>.+)/edit.json', AppointmentEditPage)
    appointment_post = URL(r'/appointments/(?P<id>.+).json', AppointmentPostPage)
    master_patient = URL(r'/account/master_patients.json', MasterPatientPage)

    def _setup_session(self, profile):
        session = Session()

        session.hooks['response'].append(self.set_normalized_url)
        if self.responses_dirname is not None:
            session.hooks['response'].append(self.save_response)

        self.session = session


    def __init__(self, *args, **kwargs):
        super().__init__(*args, **kwargs)
        self.session.headers['sec-fetch-dest'] = 'document'
        self.session.headers['sec-fetch-mode'] = 'navigate'
        self.session.headers['sec-fetch-site'] = 'same-origin'
        self.session.headers['User-Agent'] = 'Mozilla/5.0 (X11; Linux x86_64) AppleWebKit/537.36 (KHTML, like Gecko) Chrome/89.0.4389.114 Safari/537.36'

        self._logged = False
        self.patient = None

    @property
    def logged(self):
        return self._logged

    def do_login(self):
        self.open('https://www.doctolib.fr/sessions/new')
        try:
            self.login.go(json={'kind': 'patient',
                                'username': self.username,
                                'password': self.password,
                                'remember': True,
                                'remember_username': True})
        except ClientError:
            return False

        return True

    def find_centers(self, where):
        for city in where:
            try:
                self.centers.go(where=city, params={'ref_visit_motive_ids[]': ['6970', '7005']})
            except ServerError as e:
                if e.response.status_code in [503]:
                    return None
                else:
                    raise e

            for i in self.page.iter_centers_ids():
                page = self.center_result.open(id=i, params={'limit': '4', 'ref_visit_motive_ids[]': ['6970', '7005'], 'speciality_id': '5494', 'search_result_format': 'json'})
                # XXX return all pages even if there are no indicated availabilities.
                #for a in page.doc['availabilities']:
                #    if len(a['slots']) > 0:
                #        yield page.doc['search_result']
                try:
                    yield page.doc['search_result']
                except KeyError:
                    pass

    def get_patients(self):
        self.master_patient.go()

        return self.page.get_patients()
    
    def normalize(self, string):
        nfkd = unicodedata.normalize('NFKD', string)
        normalized = u"".join([c for c in nfkd if not unicodedata.combining(c)])
        normalized = re.sub(r'\W', '-', normalized)
        return normalized.lower()

    def normalize(self, string):
        nfkd = unicodedata.normalize('NFKD', string)
        normalized = u"".join([c for c in nfkd if not unicodedata.combining(c)])
        normalized = re.sub(r'\W', '-', normalized)
        return normalized.lower()

    def try_to_book(self, center):
        self.open(center['url'])
        p = urlparse(center['url'])
        center_id = p.path.split('/')[-1]

        center_page = self.center_booking.go(center_id=center_id)
        profile_id = self.page.get_profile_id()
        motive_id = self.page.find_motive(r'1re.*(Pfizer|Moderna)')

        if not motive_id:
            log('Unable to find ARNm motive')
            log('Motives: %s', ', '.join(self.page.get_motives()))
            return False

        for place in self.page.get_places():
            log('Looking for slots in place %s', place['name'])
            practice_id = place['practice_ids'][0]
            agenda_ids = center_page.get_agenda_ids(motive_id, practice_id)
            if len(agenda_ids) == 0:
                # do not filter to give a chance
                agenda_ids = center_page.get_agenda_ids(motive_id)

            if self.try_to_book_place(profile_id, motive_id, practice_id, agenda_ids):
                return True

        return False

    def try_to_book_place(self, profile_id, motive_id, practice_id, agenda_ids):
        date = datetime.date.today().strftime('%Y-%m-%d')
        while date is not None:
            self.availabilities.go(params={'start_date': date,
                                           'visit_motive_ids': motive_id,
                                           'agenda_ids': '-'.join(agenda_ids),
                                           'insurance_sector': 'public',
                                           'practice_ids': practice_id,
                                           'destroy_temporary': 'true',
                                           'limit': 3})
            if 'next_slot' in self.page.doc:
                date = self.page.doc['next_slot']
            else:
                date = None

        if len(self.page.doc['availabilities']) == 0:
            log('No availabilities in this center')
            return False

        slot = self.page.find_best_slot()
        if not slot:
            log('First slot not found :(')
            return False
        if type(slot) != dict:
            log('Error while fetching first slot.')
            return False

        log('Best slot found: %s', parse_date(slot['start_date']).strftime('%c'))

        appointment = {'profile_id':    profile_id,
                       'source_action': 'profile',
                       'start_date':    slot['start_date'],
                       'visit_motive_ids': str(motive_id),
                      }

        data = {'agenda_ids': '-'.join(agenda_ids),
                'appointment': appointment,
                'practice_ids': [practice_id]}

        headers = {
                   'content-type': 'application/json',
                  }
        self.appointment.go(data=json.dumps(data), headers=headers)

        if self.page.is_error():
            log('Appointment not available anymore :( %s', self.page.get_error())
            return False

        self.second_shot_availabilities.go(params={'start_date': slot['steps'][1]['start_date'].split('T')[0],
                                                   'visit_motive_ids': motive_id,
                                                   'agenda_ids': '-'.join(agenda_ids),
                                                   'first_slot': slot['start_date'],
                                                   'insurance_sector': 'public',
                                                   'practice_ids': practice_id,
                                                   'limit': 3})

        second_slot = self.page.find_best_slot(limit=False)
        if not second_slot:
            log('No second shot found')
            return False

        log('Second shot: %s', parse_date(second_slot['start_date']).strftime('%c'))

        data['second_slot'] = second_slot['start_date']
        self.appointment.go(data=json.dumps(data), headers=headers)

        if self.page.is_error():
            log('Appointment not available anymore :( %s', self.page.get_error())
            return False

        a_id = self.page.doc['id']

        self.appointment_edit.go(id=a_id)

        log('Booking for %s %s...', self.patient['first_name'], self.patient['last_name'])

        self.appointment_edit.go(id=a_id, params={'master_patient_id': self.patient['id']})

        custom_fields = {}
        for field in self.page.get_custom_fields():
            if field['id'] == 'cov19':
                value = 'Non'
            elif field['placeholder']:
                value = field['placeholder']
            else:
                print('%s (%s):' % (field['label'], field['placeholder']), end=' ', flush=True)
                value = sys.stdin.readline().strip()

            custom_fields[field['id']] = value

        data = {'appointment': {'custom_fields_values': custom_fields,
                                'new_patient': True,
                                'qualification_answers': {},
                                'referrer_id': None,
                               },
                'bypass_mandatory_relative_contact_info': False,
                'email': None,
                'master_patient': self.patient,
                'new_patient': True,
                'patient': None,
                'phone_number': None,
               }

        self.appointment_post.go(id=a_id, data=json.dumps(data), headers=headers, method='PUT')

        if 'redirection' in self.page.doc:
            log('Go on %s to complete', 'https://www.doctolib.fr' + self.page.doc['redirection'])

        self.appointment_post.go(id=a_id)

        log('Booking status: %s', self.page.doc['confirmed'])

        return self.page.doc['confirmed']

class Application:
    def main(self):
        parser = argparse.ArgumentParser(description="Book a vaccine slot on Doctolib")
        parser.add_argument('--debug', '-d', action='store_true', help='show debug information')
        parser.add_argument('--patient', '-p', type=int, default=-1, help='give patient ID')
        parser.add_argument('--center', '-c', action='append', help='filter centers')
        parser.add_argument('city', help='city where to book')
        parser.add_argument('username', help='Doctolib username')
        parser.add_argument('password', nargs='?', help='Doctolib password')
        args = parser.parse_args()

        if args.debug:
            logging.basicConfig(level=logging.DEBUG)
            responses_dirname = tempfile.mkdtemp(prefix='woob_session_')
        else:
            responses_dirname = None

        if not args.password:
            args.password = getpass.getpass()

        docto = Doctolib(args.username, args.password, responses_dirname=responses_dirname)
        if not docto.do_login():
            print('Wrong login/password')
            return 1

        patients = docto.get_patients()
        if len(patients) == 0:
            print("It seems that you don't have any Patient registered in your Doctolib account. Please fill your Patient data on Doctolib Website.")
            return 1
        if args.patient >= 0 and args.patient < len(patients):
            docto.patient = patients[args.patient]
        elif len(patients) > 1:
            print('Available patients are:')
            for i, patient in enumerate(patients):
                print('* [%s] %s %s' % (i, patient['first_name'], patient['last_name']))
            while True:
                print('For which patient do you want to book a slot?', end=' ', flush=True)
                try:
                    docto.patient = patients[int(sys.stdin.readline().strip())]
                except (ValueError, IndexError):
                    continue
                else:
                    break
        else:
            docto.patient = patients[0]

<<<<<<< HEAD
        cities = (args.city).split(',')
        for i, city in enumerate(cities):
            cities[i] = docto.normalize(city)
        while True:
            for center in docto.find_centers(cities):
                if docto.normalize(center['city']) not in cities:
                    continue
=======
        log('Looking for vaccine slots for %s %s', docto.patient['first_name'], docto.patient['last_name'])
        cities = [docto.normalize(city) for city in args.city.split(',')]

        while True:
            for center in docto.find_centers(cities):
                if args.center:
                    if center['name_with_title'] not in args.center:
                        logging.debug("Skipping center '%s'", center['name_with_title'])
                        continue
                else:
                    if docto.normalize(center['city']) not in cities:
                        logging.debug("Skipping city '%(city)s' %(name_with_title)s", center)
                        continue
>>>>>>> b9aa0e74

                log('Trying to find a slot in %s', center['name_with_title'])

                if docto.try_to_book(center):
                    log('Booked!')
                    return 0

                log('Fail, try next center...')
                sleep(1)

            sleep(5)

        return 0


if __name__ == '__main__':
    try:
        sys.exit(Application().main())
    except KeyboardInterrupt:
        print('Abort.')
        sys.exit(1)<|MERGE_RESOLUTION|>--- conflicted
+++ resolved
@@ -207,12 +207,6 @@
         self.master_patient.go()
 
         return self.page.get_patients()
-    
-    def normalize(self, string):
-        nfkd = unicodedata.normalize('NFKD', string)
-        normalized = u"".join([c for c in nfkd if not unicodedata.combining(c)])
-        normalized = re.sub(r'\W', '-', normalized)
-        return normalized.lower()
 
     def normalize(self, string):
         nfkd = unicodedata.normalize('NFKD', string)
@@ -407,15 +401,6 @@
         else:
             docto.patient = patients[0]
 
-<<<<<<< HEAD
-        cities = (args.city).split(',')
-        for i, city in enumerate(cities):
-            cities[i] = docto.normalize(city)
-        while True:
-            for center in docto.find_centers(cities):
-                if docto.normalize(center['city']) not in cities:
-                    continue
-=======
         log('Looking for vaccine slots for %s %s', docto.patient['first_name'], docto.patient['last_name'])
         cities = [docto.normalize(city) for city in args.city.split(',')]
 
@@ -429,7 +414,6 @@
                     if docto.normalize(center['city']) not in cities:
                         logging.debug("Skipping city '%(city)s' %(name_with_title)s", center)
                         continue
->>>>>>> b9aa0e74
 
                 log('Trying to find a slot in %s', center['name_with_title'])
 
