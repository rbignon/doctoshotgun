--- conflicted
+++ resolved
@@ -182,37 +182,25 @@
         return True
 
     def find_centers(self, where):
-<<<<<<< HEAD
         for city in where:
-            self.centers.go(where=city, params={'ref_visit_motive_ids[]': '6970', 'ref_visit_motive_ids[]': '7005'})
+            try:
+                self.centers.go(where=where, params={'ref_visit_motive_ids[]': ['6970', '7005']})
+            except ServerError as e:
+                if e.response.status_code in [503]:
+                    return None
+                else:
+                    raise e
 
             for i in self.page.iter_centers_ids():
-                page = self.center_result.open(id=i, params={'limit': '4', 'ref_visit_motive_ids%5B%5D': '6970', 'ref_visit_motive_ids%5B%5D': '7005', 'speciality_id': '5494', 'search_result_format': 'json'})
+                page = self.center_result.open(id=i, params={'limit': '4', 'ref_visit_motive_ids[]': ['6970', '7005'], 'speciality_id': '5494', 'search_result_format': 'json'})
                 # XXX return all pages even if there are no indicated availabilities.
                 #for a in page.doc['availabilities']:
                 #    if len(a['slots']) > 0:
                 #        yield page.doc['search_result']
-                yield page.doc['search_result']
-=======
-        try:
-            self.centers.go(where=where, params={'ref_visit_motive_ids[]': ['6970', '7005']})
-        except ServerError as e:
-            if e.response.status_code in [503]:
-                return None
-            else:
-                raise e
-
-        for i in self.page.iter_centers_ids():
-            page = self.center_result.open(id=i, params={'limit': '4', 'ref_visit_motive_ids[]': ['6970', '7005'], 'speciality_id': '5494', 'search_result_format': 'json'})
-            # XXX return all pages even if there are no indicated availabilities.
-            #for a in page.doc['availabilities']:
-            #    if len(a['slots']) > 0:
-            #        yield page.doc['search_result']
-            try:
-                yield page.doc['search_result']
-            except KeyError:
-                pass
->>>>>>> d9ed739a
+                try:
+                    yield page.doc['search_result']
+                except KeyError:
+                    pass
 
     def get_patients(self):
         self.master_patient.go()
