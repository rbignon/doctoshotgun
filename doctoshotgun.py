--- conflicted
+++ resolved
@@ -232,15 +232,12 @@
             return False
 
         for place in self.page.get_places():
-<<<<<<< HEAD
-=======
             log('– %s...', place['name'], end=' ', flush=True)
             practice_id = place['practice_ids'][0]
             agenda_ids = center_page.get_agenda_ids(motive_id, practice_id)
             if len(agenda_ids) == 0:
                 # do not filter to give a chance
                 agenda_ids = center_page.get_agenda_ids(motive_id)
->>>>>>> 791bfe9a
 
             if place['city'].lower() not in check_zip or place['zipcode'].lower() in check_zip[place['city'].lower()]:
                 log('Looking for slots in place %s', place['name'])
@@ -432,8 +429,8 @@
         else:
             docto.patient = patients[0]
 
-<<<<<<< HEAD
-        log('Looking for vaccine slots for %s %s', docto.patient['first_name'], docto.patient['last_name'])
+        log('Starting to look for vaccine slots for %s %s...', docto.patient['first_name'], docto.patient['last_name'])
+        log('This may take a few minutes/hours, be patient!')
         input_cities = [docto.normalize(city) for city in args.city.split(',')]
         cities = []
         check_zip = {}
@@ -448,11 +445,6 @@
                     check_zip[docto.normalize(reg_zipcode[2])] = [reg_zipcode[1]]
             else :
                 cities.append(docto.normalize(city))
-=======
-        log('Starting to look for vaccine slots for %s %s...', docto.patient['first_name'], docto.patient['last_name'])
-        log('This may take a few minutes/hours, be patient!')
-        cities = [docto.normalize(city) for city in args.city.split(',')]
->>>>>>> 791bfe9a
 
         while True:
             for center in docto.find_centers(cities):
@@ -472,14 +464,9 @@
                 log('')
                 log('Center %s:', center['name_with_title'])
 
-<<<<<<< HEAD
                 if docto.try_to_book(center,check_zip):
-                    log('Booked!')
-=======
-                if docto.try_to_book(center):
                     log('')
                     log('💉 %s Congratulations.' % colored('Booked!', 'green', attrs=('bold',)))
->>>>>>> 791bfe9a
                     return 0
 
                 sleep(1)
@@ -487,6 +474,7 @@
             sleep(5)
 
         return 0
+
 
 if __name__ == '__main__':
     try:
