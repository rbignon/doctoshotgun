# DOCTOSHOTGUN

This script lets you automatically book a vaccine slot on Doctolib in France and in Germany in
<<<<<<< HEAD
the next seven days. 

=======
the next seven days.

<p align="center">
  <img src="https://github.com/rbignon/doctoshotgun/raw/master/example.svg">
</p>
>>>>>>> 10cfc0ea

## Python dependencies

- [woob](https://woob.tech)
- cloudscraper
- dateutil
- termcolor
- colorama
- playsound (optional)

## How to use it

You need python3 for this script. If you don't have it, please [install it first](https://www.python.org/).

Install dependencies:

```
pip install -r requirements.txt
```

Run:

```
./doctoshotgun.py <country{fr,de}> <city> <email> [<password>]
```

Further optional arguments:

```
--center "<name>" [--center <name> …] : filter centers to only choose one from the provided list
-p <index>, --patient <index>         : select patient for which book a slot
-z, --pfizer                          : looking only for a Pfizer vaccine
-m, --moderna                         : looking only for a Moderna vaccine
-j, --janssen                         : looking only for a Janssen vaccine
-d, --debug                           : display debug information
-t <days>, --time-window <days>       : set how many next days the script look for slots
--start-date <DD/MM/YYYY>             : first date on which you want to book the first slot
--end-date <DD/MM/YYYY>               : last date on which you want to book the first slot
--dry-run                             : do not really book a slot
```

### With Docker

Build the image:

```
docker build . -t doctoshotgun
```

Run the container:

```
docker run doctoshotgun <country{fr,de}> <city> <email> [<password>]
```

### Multiple cities

You can also look for slot in multiple cities at the same time. Cities must be separated by commas:

```
$ ./doctoshotgun.py <country{fr,de}> <city1>,<city2>,<city3> <email> [<password>]
```

### Filter on centers

You can give name of centers in which you want specifically looking for:

```
$ ./doctoshotgun.py fr paris roger.philibert@gmail.com \
      --center "Centre de Vaccination Covid 19 - Ville de Paris" \
      --center "Centre de Vaccination du 7eme arrondissement de Paris - Gymnase Camou"
```

### Select patient

For doctolib accounts with more thant one patient, you can select patient just after launching the script:

```
$ ./doctoshotgun.py fr paris roger.philibert@gmail.com PASSWORD
Available patients are:
* [0] Roger Philibert
* [1] Luce Philibert
For which patient do you want to book a slot?
```

You can also give the patient id as argument:

```
$ ./doctoshotgun.py fr paris roger.philibert@gmail.com PASSWORD -p 1
Starting to look for vaccine slots for Luce Philibert in 1 next day(s) starting today...
```

### Set time window

By default, the script looks for slots between now and next day at 23:59:59. If you belong to a category of patients that is allowed to book a slot in a more distant future, you can expand the time window. For exemple, if you want to search in the next 5 days :

```
$ ./doctoshotgun.py fr paris roger.philibert@gmail.com -t 5
Password:
Starting to look for vaccine slots for Roger Philibert in 5 next day(s) starting today...
This may take a few minutes/hours, be patient!
```

### Look on specific date

By default, the script looks for slots between now and next day at 23:59:59. If you can't be vaccinated right now (e.g covid in the last 3 months or out of town) and you are looking for an appointment in a distant future, you can pass a starting date:

```
$ ./doctoshotgun.py fr paris roger.philibert@gmail.com --start-date 17/06/2021
Password:
Starting to look for vaccine slots for Roger Philibert in 7 next day(s) starting 17/06/2021...
This may take a few minutes/hours, be patient!
```

### Filter by vaccine

The Pfizer vaccine is the only vaccine allowed in France for people between 16 and 18. For this case, you can use the -z option.

```
$ ./doctoshotgun.py fr paris roger.philibert@gmail.com PASSWORD -z
Starting to look for vaccine slots for Luce Philibert...
Vaccines: Pfizer
This may take a few minutes/hours, be patient!
```

It is also possible to filter on Moderna vaccine with the -m option and Janssen with the -j option.

## Development

### Running tests

```
 $ pip install -r requirements-dev.txt
 $ pytest test_browser.py
```<|MERGE_RESOLUTION|>--- conflicted
+++ resolved
@@ -1,16 +1,11 @@
 # DOCTOSHOTGUN
 
 This script lets you automatically book a vaccine slot on Doctolib in France and in Germany in
-<<<<<<< HEAD
-the next seven days. 
-
-=======
 the next seven days.
 
 <p align="center">
   <img src="https://github.com/rbignon/doctoshotgun/raw/master/example.svg">
 </p>
->>>>>>> 10cfc0ea
 
 ## Python dependencies
 
