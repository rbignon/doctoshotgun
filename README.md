--- conflicted
+++ resolved
@@ -92,7 +92,6 @@
 Starting to look for vaccine slots for Luce Philibert in 1 next day(s)...
 ```
 
-<<<<<<< HEAD
 ### Set time window
 
 By default, the script looks for slots between now and next day at 23:59:59. If you belong to a category of patients that is allowed to book a slot in a more distant future, you can expand the time window. For exemple, if you want to search in the next 5 days :
@@ -103,7 +102,7 @@
 Starting to look for vaccine slots for Clément VERMOT-DESROCHES in 5 next day(s)...
 This may take a few minutes/hours, be patient!
 ```
-=======
+
 ### Filter by vaccine
 
 The Pfizer vaccine is the only vaccine allowed in France for people between 16 and 18. For this case, you can use the -z option.
@@ -116,7 +115,6 @@
 ```
 
 It is also possible to filter on Moderna vaccine with the -m option.
->>>>>>> 3f8bc966
 
 ## Development
 
